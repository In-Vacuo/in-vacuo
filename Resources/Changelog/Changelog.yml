--- conflicted
+++ resolved
@@ -3752,8 +3752,6 @@
   id: 9059
   time: '2025-10-08T23:45:56.0000000+00:00'
   url: https://github.com/space-wizards/space-station-14/pull/40786
-<<<<<<< HEAD
-=======
 - author: SlamBamActionman
   changes:
   - message: EXPERIMENTAL Nocturine now slows the target down, with a longer duration and shorter
@@ -3762,7 +3760,6 @@
   id: 9060
   time: '2025-10-09T13:32:34.0000000+00:00'
   url: https://github.com/space-wizards/space-station-14/pull/40797
->>>>>>> 4059c29e
 - author: Princess-Cheeseballs
   changes:
   - message: Dying while asleep shouldn't permanently blind you anymore.
