--- conflicted
+++ resolved
@@ -1,16 +1,4 @@
 ﻿Entries:
-<<<<<<< HEAD
-- author: CoconutThunder
-  changes:
-  - message: Fixed lubed items being thrown when looking at the pickup verb.
-    type: Fix
-  - message: Fixed multihanded items showing a popup when looking at the pickup verb.
-    type: Fix
-  - message: Fixed a bug with lubed handcuffs.
-    type: Fix
-  id: 8561
-  time: '2025-05-25T05:10:58.0000000+00:00'
-  url: https://github.com/space-wizards/space-station-14/pull/38705
 - author: CoconutThunder
   changes:
   - message: The Chief Medical Officer should now appear with the correct precedence
@@ -186,8 +174,6 @@
   id: 8582
   time: '2025-05-28T22:51:09.0000000+00:00'
   url: https://github.com/space-wizards/space-station-14/pull/37912
-=======
->>>>>>> 43a0553e
 - author: mhamster
   changes:
   - message: Chameleon clothes are now affected by any kind of EMP explosion, which
@@ -4131,4 +4117,15 @@
     type: Fix
   id: 9085
   time: '2025-10-12T18:45:39.0000000+00:00'
-  url: https://github.com/space-wizards/space-station-14/pull/40829+  url: https://github.com/space-wizards/space-station-14/pull/40829
+- author: CoconutThunder
+  changes:
+  - message: Fixed lubed items being thrown when looking at the pickup verb.
+    type: Fix
+  - message: Fixed multihanded items showing a popup when looking at the pickup verb.
+    type: Fix
+  - message: Fixed a bug with lubed handcuffs.
+    type: Fix
+  id: 9086
+  time: '2025-05-25T05:10:58.0000000+00:00'
+  url: https://github.com/space-wizards/space-station-14/pull/38705