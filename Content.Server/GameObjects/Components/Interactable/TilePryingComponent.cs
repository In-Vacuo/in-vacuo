﻿using Content.Shared.GameObjects.Components.Interactable;
using Content.Shared.Interfaces.GameObjects.Components;
using Content.Shared.Maps;
using Content.Shared.Utility;
using Robust.Shared.GameObjects;
using Robust.Shared.Interfaces.GameObjects;
using Robust.Shared.Interfaces.Map;
using Robust.Shared.IoC;
using Robust.Shared.Map;
using Robust.Shared.Serialization;
using System.Threading.Tasks;

namespace Content.Server.GameObjects.Components.Interactable
{
    [RegisterComponent]
    public class TilePryingComponent : Component, IAfterInteract
    {
        [Dependency] private readonly ITileDefinitionManager _tileDefinitionManager = default!;
        [Dependency] private readonly IMapManager _mapManager = default!;

        public override string Name => "TilePrying";
        private bool _toolComponentNeeded = true;

<<<<<<< HEAD
        async Task IAfterInteract.AfterInteract(AfterInteractEventArgs eventArgs)
=======
        public async Task<bool> AfterInteract(AfterInteractEventArgs eventArgs)
>>>>>>> 3be3b7da
        {
            TryPryTile(eventArgs.User, eventArgs.ClickLocation);
            return true;
        }

        public override void ExposeData(ObjectSerializer serializer)
        {
            base.ExposeData(serializer);
            serializer.DataField(ref _toolComponentNeeded, "toolComponentNeeded", true);
        }

        public async void TryPryTile(IEntity user, EntityCoordinates clickLocation)
        {
            if (!Owner.TryGetComponent<ToolComponent>(out var tool) && _toolComponentNeeded)
                return;

            if (!_mapManager.TryGetGrid(clickLocation.GetGridId(Owner.EntityManager), out var mapGrid))
                return;

            var tile = mapGrid.GetTileRef(clickLocation);

            var coordinates = mapGrid.GridTileToLocal(tile.GridIndices);

            if (!user.InRangeUnobstructed(coordinates, popup: false))
                return;

            var tileDef = (ContentTileDefinition)_tileDefinitionManager[tile.Tile.TypeId];

            if (!tileDef.CanCrowbar) return;

            if (_toolComponentNeeded && !await tool!.UseTool(user, null, 0f,  ToolQuality.Prying))
                return;

            coordinates.PryTile(Owner.EntityManager, _mapManager);
        }
    }
}<|MERGE_RESOLUTION|>--- conflicted
+++ resolved
@@ -21,11 +21,7 @@
         public override string Name => "TilePrying";
         private bool _toolComponentNeeded = true;
 
-<<<<<<< HEAD
-        async Task IAfterInteract.AfterInteract(AfterInteractEventArgs eventArgs)
-=======
-        public async Task<bool> AfterInteract(AfterInteractEventArgs eventArgs)
->>>>>>> 3be3b7da
+        async Task<bool> IAfterInteract.AfterInteract(AfterInteractEventArgs eventArgs)
         {
             TryPryTile(eventArgs.User, eventArgs.ClickLocation);
             return true;
